package com.twitter.finagle.stress

<<<<<<< HEAD
import com.twitter.stats.StatsProvider
=======
import java.io.PrintStream

import com.twitter.ostrich.StatsProvider
import com.twitter.ostrich
>>>>>>> b7407d5d

object Stats {
  private[this] def print(message: String) {
    (new PrintStream(System.out, true, "UTF-8")).println(message)
  }

  def prettyPrintStats() {
    prettyPrint(ostrich.Stats)
    prettyPrintGauges()
  }

  def prettyPrint(stats: StatsProvider) {
<<<<<<< HEAD
    stats.getCounters foreach { case (name, count) =>
      println("# %-30s %d".format(name, count))
=======
    stats.getCounterStats foreach { case (name, count) =>
      print("# %-60s %d".format(name, count))
>>>>>>> b7407d5d
    }

    stats.getMetrics foreach { case (name, stat) =>
      val statMap = stat.toMap
      val keys = statMap.keys.toList.sorted

      keys foreach { key =>
        print("⊕ %-60s %s".format("%s/%s".format(name, key), statMap(key)))
      }
    }
  }

  def prettyPrintGauges() {
    ostrich.Stats.getGaugeStats(false) foreach { case (k, v) =>
      print("≈ %-60s %s".format(k, v))
    }
  }
}<|MERGE_RESOLUTION|>--- conflicted
+++ resolved
@@ -1,13 +1,9 @@
 package com.twitter.finagle.stress
 
-<<<<<<< HEAD
-import com.twitter.stats.StatsProvider
-=======
 import java.io.PrintStream
 
-import com.twitter.ostrich.StatsProvider
-import com.twitter.ostrich
->>>>>>> b7407d5d
+import com.twitter.stats.{Stats => OstrichStats}
+import com.twitter.stats.StatsProvider
 
 object Stats {
   private[this] def print(message: String) {
@@ -15,18 +11,12 @@
   }
 
   def prettyPrintStats() {
-    prettyPrint(ostrich.Stats)
+    prettyPrint(OstrichStats)
     prettyPrintGauges()
   }
 
   def prettyPrint(stats: StatsProvider) {
-<<<<<<< HEAD
     stats.getCounters foreach { case (name, count) =>
-      println("# %-30s %d".format(name, count))
-=======
-    stats.getCounterStats foreach { case (name, count) =>
-      print("# %-60s %d".format(name, count))
->>>>>>> b7407d5d
     }
 
     stats.getMetrics foreach { case (name, stat) =>
@@ -40,7 +30,7 @@
   }
 
   def prettyPrintGauges() {
-    ostrich.Stats.getGaugeStats(false) foreach { case (k, v) =>
+    OstrichStats.getGauges foreach { case (k, v) =>
       print("≈ %-60s %s".format(k, v))
     }
   }

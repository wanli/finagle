--- conflicted
+++ resolved
@@ -40,17 +40,6 @@
       }
     }
 
-<<<<<<< HEAD
-    val addr = new InetSocketAddress(8888)
-    println("HTTP demo running on %s".format(addr))
-    val bs =
-      ServerBuilder()
-       .codec(Http)
-       .reportTo(Ostrich())
-       .pipelineFactory(pf)
-       .bindTo(addr)
-       .build
-=======
     val server = new Stub[HttpRequest, HttpResponse] {
       def call(request: HttpRequest) = Future {
         val response = new DefaultHttpResponse(
@@ -66,7 +55,6 @@
      .stub(server)
      .bindTo(new InetSocketAddress(10000))
      .build
->>>>>>> cce6bd98
   }
 
   def quiesce() = ()
